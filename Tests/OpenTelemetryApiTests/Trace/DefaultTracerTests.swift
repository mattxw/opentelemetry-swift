// Copyright 2020, OpenTelemetry Authors
//
// Licensed under the Apache License, Version 2.0 (the "License");
// you may not use this file except in compliance with the License.
// You may obtain a copy of the License at
//
//     http://www.apache.org/licenses/LICENSE-2.0
//
// Unless required by applicable law or agreed to in writing, software
// distributed under the License is distributed on an "AS IS" BASIS,
// WITHOUT WARRANTIES OR CONDITIONS OF ANY KIND, either express or implied.
// See the License for the specific language governing permissions and
// limitations under the License.
//

import Foundation

@testable import OpenTelemetryApi
import XCTest

fileprivate func createRandomPropagatedSpan() -> PropagatedSpan {
    return PropagatedSpan(context: SpanContext.create(traceId: TraceId.random(),
                                                      spanId: SpanId.random(),
                                                      traceFlags: TraceFlags(),
                                                      traceState: TraceState()))
}

final class DefaultTracerTests: XCTestCase {
    let defaultTracer = DefaultTracer.instance
    let spanName = "MySpanName"
    let firstBytes: [UInt8] = [0, 0, 0, 0, 0, 0, 0, 0, 0, 0, 0, 0, 0, 0, 0, UInt8(ascii: "a")]

    var spanContext: SpanContext!

    override func setUp() {
        spanContext = SpanContext.create(traceId: TraceId(fromBytes: firstBytes), spanId: SpanId(fromBytes: firstBytes, withOffset: 8), traceFlags: TraceFlags(), traceState: TraceState())
    }

    func testDefaultGetCurrentSpan() {
<<<<<<< HEAD
        XCTAssert(OpenTelemetryContext.activeSpan is DefaultSpan?)
    }

    func testGetCurrentSpan_WithSpan() {
        XCTAssert(OpenTelemetryContext.activeSpan == nil)
        var ws = OpenTelemetryContext.setActiveSpan(DefaultSpan.random())
        XCTAssert(OpenTelemetryContext.activeSpan != nil)
        XCTAssert(OpenTelemetryContext.activeSpan is DefaultSpan)
=======
        XCTAssert(defaultTracer.activeSpan is PropagatedSpan?)
    }

    func testGetCurrentSpan_WithSpan() {
        XCTAssert(defaultTracer.activeSpan == nil)
        var ws = defaultTracer.setActive(createRandomPropagatedSpan())
        XCTAssert(defaultTracer.activeSpan != nil)
        XCTAssert(defaultTracer.activeSpan is PropagatedSpan)
>>>>>>> 8484df40
        ws.close()
        XCTAssert(OpenTelemetryContext.activeSpan == nil)
    }

    func testDefaultSpanBuilderWithName() {
        XCTAssert(defaultTracer.spanBuilder(spanName: spanName).startSpan() is PropagatedSpan)
    }

    func testTestInProcessContext() {
        let span = defaultTracer.spanBuilder(spanName: spanName).startSpan()
        var scope = OpenTelemetryContext.setActiveSpan(span)
        XCTAssert(OpenTelemetryContext.activeSpan === span)

        let secondSpan = defaultTracer.spanBuilder(spanName: spanName).startSpan()
        var secondScope = OpenTelemetryContext.setActiveSpan(secondSpan)

        XCTAssert(OpenTelemetryContext.activeSpan === secondSpan)

        secondScope.close()
        XCTAssert(OpenTelemetryContext.activeSpan === span)

        scope.close()
        XCTAssert(OpenTelemetryContext.activeSpan == nil)
    }

    func testTestSpanContextPropagationExplicitParent() {
        let span = defaultTracer.spanBuilder(spanName: spanName).setParent(spanContext).startSpan()
        XCTAssert(span.context === spanContext)
    }

    func testTestSpanContextPropagation() {
        let parent = PropagatedSpan(context: spanContext)

        let span = defaultTracer.spanBuilder(spanName: spanName).setParent(parent).startSpan()
        XCTAssert(span.context === spanContext)
    }

    func testTestSpanContextPropagationCurrentSpan() {
<<<<<<< HEAD
        let parent = DefaultSpan(context: spanContext)
        var scope = OpenTelemetryContext.setActiveSpan(parent)
=======
        let parent = PropagatedSpan(context: spanContext)
        var scope = defaultTracer.setActive(parent)
>>>>>>> 8484df40
        let span = defaultTracer.spanBuilder(spanName: spanName).startSpan()
        XCTAssert(span.context === spanContext)
        scope.close()
    }
}<|MERGE_RESOLUTION|>--- conflicted
+++ resolved
@@ -37,25 +37,14 @@
     }
 
     func testDefaultGetCurrentSpan() {
-<<<<<<< HEAD
-        XCTAssert(OpenTelemetryContext.activeSpan is DefaultSpan?)
+        XCTAssert(OpenTelemetryContext.activeSpan is PropagatedSpan?)
     }
 
     func testGetCurrentSpan_WithSpan() {
         XCTAssert(OpenTelemetryContext.activeSpan == nil)
-        var ws = OpenTelemetryContext.setActiveSpan(DefaultSpan.random())
+        var ws = OpenTelemetryContext.setActiveSpan(createRandomPropagatedSpan())
         XCTAssert(OpenTelemetryContext.activeSpan != nil)
-        XCTAssert(OpenTelemetryContext.activeSpan is DefaultSpan)
-=======
-        XCTAssert(defaultTracer.activeSpan is PropagatedSpan?)
-    }
-
-    func testGetCurrentSpan_WithSpan() {
-        XCTAssert(defaultTracer.activeSpan == nil)
-        var ws = defaultTracer.setActive(createRandomPropagatedSpan())
-        XCTAssert(defaultTracer.activeSpan != nil)
-        XCTAssert(defaultTracer.activeSpan is PropagatedSpan)
->>>>>>> 8484df40
+        XCTAssert(OpenTelemetryContext.activeSpan is PropagatedSpan)
         ws.close()
         XCTAssert(OpenTelemetryContext.activeSpan == nil)
     }
@@ -94,13 +83,8 @@
     }
 
     func testTestSpanContextPropagationCurrentSpan() {
-<<<<<<< HEAD
-        let parent = DefaultSpan(context: spanContext)
+        let parent = PropagatedSpan(context: spanContext)
         var scope = OpenTelemetryContext.setActiveSpan(parent)
-=======
-        let parent = PropagatedSpan(context: spanContext)
-        var scope = defaultTracer.setActive(parent)
->>>>>>> 8484df40
         let span = defaultTracer.spanBuilder(spanName: spanName).startSpan()
         XCTAssert(span.context === spanContext)
         scope.close()
